--- conflicted
+++ resolved
@@ -3,17 +3,13 @@
 #![warn(rust_2018_idioms)]
 #![no_std]
 
-<<<<<<< HEAD
 //! **NOTE: the crate ordermap has been renamed with no change in functionality
 //! to indexmap; please use it under its new name.**
 //!
 //! [`OrderMap`] is a hash table where the iteration order of the key-value
-=======
-//! [`IndexMap`] is a hash table where the iteration order of the key-value
->>>>>>> 1a71dde6
 //! pairs is independent of the hash values of the keys.
 //!
-//! [`IndexSet`] is a corresponding hash set using the same implementation and
+//! [`OrderSet`] is a corresponding hash set using the same implementation and
 //! with similar properties.
 //!
 //! ### Highlights
